local M = {}
local core = require('annotation-tool.core')
local pvw_manager = require('annotation-tool.preview.manager')
local logger = require('annotation-tool.logger')

-- 确保虚拟环境存在并安装依赖
local function ensure_deps(version)
	-- 获取插件根目录
	local current_file = debug.getinfo(1, "S").source:sub(2)
	local plugin_root = vim.fn.fnamemodify(current_file, ":h:h:h")

	if version == 'python' then
		-- 获取 Python 实现目录
		local python_root = plugin_root .. "/annotation_ls_py"
		local venv_path = python_root .. "/.venv"
		local venv_python = venv_path .. "/bin/python"
		local venv_pip = venv_path .. "/bin/pip"

		-- 检查虚拟环境是否存在
		if vim.fn.isdirectory(venv_path) == 0 then
			-- 创建虚拟环境
			local python = vim.fn.exepath('python3') or vim.fn.exepath('python')
			if not python then
				logger.error("Python not found")
				return nil
			end
			logger.info("Creating virtual environment...")
			local venv_cmd = string.format("%s -m venv %s", python, venv_path)
			local venv_result = vim.fn.system(venv_cmd)
			if vim.v.shell_error ~= 0 then
				logger.error("Failed to create virtual environment: " .. venv_result)
				return nil
			end
		end

		-- 检查是否已安装依赖
		if vim.fn.executable(venv_pip) == 1 then
			-- 检查 annotation-tool 是否已安装
			local check_cmd = string.format("%s -c 'import annotation_ls_py.cli' 2>/dev/null", venv_python)
			local check_result = vim.fn.system(check_cmd)
			if vim.v.shell_error ~= 0 then
				-- 依赖未安装，进行安装
				logger.info("Installing dependencies...")
				local install_cmd = string.format("%s install -e %s", venv_pip, python_root)
				local install_result = vim.fn.system(install_cmd)
				if vim.v.shell_error ~= 0 then
					logger.error("Failed to install dependencies: " .. install_result)
					return nil
				end

				logger.info("Dependencies installed successfully")
			end
		else
			logger.error("Virtual environment is corrupted")
			return nil
		end

		return venv_python, plugin_root
	else
		-- 获取 Node.js 实现目录
		local node_root = plugin_root .. "/annotation_ls_js"
		local server_path = node_root .. "/out/cli.js"

		-- 检查编译后的文件是否存在
		if vim.fn.filereadable(server_path) == 0 then
			-- 编译 TypeScript
			local compile_cmd = string.format("cd %s && npm install && npm run compile", node_root)
			local compile_result = vim.fn.system(compile_cmd)

			if vim.v.shell_error ~= 0 then
				logger.error("Failed to compile TypeScript: " .. compile_result)
				return nil
			end
		end

		return vim.fn.exepath('node'), node_root
	end
end

-- 获取 LSP 客户端
function M.get_client()
	local clients = vim.lsp.get_clients({
		name = "annotation_ls"
	})

	if #clients == 0 then
		logger.error("LSP not attached")
		return nil
	end

	return clients[1]
end

function M.highlight()
	local mode = vim.api.nvim_get_mode().mode
	if mode ~= 'n' then
		return
	end
	vim.lsp.buf.clear_references()
	vim.lsp.buf.document_highlight()
end

M.show_annotation_tree = pvw_manager.show_annotation_tree

---LSP 客户端附加时的回调函数，设置标注相关的快捷键、高亮和自动高亮功能。
---@param client table LSP 客户端对象。
---@param bufnr integer 当前缓冲区编号。
local function on_attach(client, bufnr)
	local base_options = { buffer = bufnr, noremap = true, silent = true }
	local keybindings = {
		{ mode = 'v', lhs = '<Leader>na', rhs = M.create_annotation,                       desc = "Create annotation at selection" },
		{ mode = 'n', lhs = '<Leader>nl', rhs = M.list_annotations,                        desc = "List annotations" },
		{ mode = 'n', lhs = '<Leader>nd', rhs = M.delete_annotation,                       desc = "Delete annotation at position" },
		{ mode = 'n', lhs = '<Leader>np', rhs = M.goto_current_annotation_note,            desc = "Preview current annotation" },
		{ mode = 'n', lhs = '<A-k>',      rhs = function() M.switch_annotation(-1) end,    desc = "Go to previous annotation" },
		{ mode = 'n', lhs = '<A-j>',      rhs = function() M.switch_annotation(1) end,     desc = "Go to next annotation" },
		{ mode = 'n', lhs = '<Leader>nh', rhs = function() M.goto_annotation_source() end, desc = "Go to annotation source" },
		{ mode = 'n', lhs = '<Leader>nt', rhs = M.show_annotation_tree,                    desc = "Show annotation tree" },
	}

	local ok, search_module = pcall(require, 'annotation-tool.search')
	if ok then
		table.insert(keybindings,
			{
				mode = 'n',
				lhs = '<Leader>nf',
				rhs = search_module.find_atn_lc,
				desc =
				"Find annotations with Search"
			})
	end

	for _, config in ipairs(keybindings) do
		vim.keymap.set(config.mode, config.lhs, config.rhs, vim.tbl_extend('keep', base_options, { desc = config.desc }))
	end

	-- 设置高亮组
	-- 可选的下划线样式：
	-- underline: 单下划线
	-- undercurl: 波浪线
	-- underdouble: 双下划线
	-- underdotted: 点状下划线
	-- underdashed: 虚线下划线
	vim.api.nvim_set_hl(0, 'LspReferenceText', { underdouble = true, sp = '#85c1dc' }) -- 使用波浪线
	vim.api.nvim_set_hl(0, 'LspReferenceRead', { underdouble = true, sp = '#85c1dc' })
	vim.api.nvim_set_hl(0, 'LspReferenceWrite', { underdouble = true, sp = '#85c1dc' })

	-- 自动高亮
	vim.api.nvim_create_autocmd('CursorMoved', {
		buffer = bufnr,
		callback = function()
			M.highlight()
		end
	})

	-- 启用标注模式
	core.enable_annotation_mode()
	logger.info("Annotation LSP attached")
end

---请求 LSP 服务器列出当前文档的所有标注。
---@return nil
function M.list_annotations()
	local client = M.get_client()
	if not client then
		return
	end

	client.request('workspace/executeCommand', {
		command = "listAnnotations",
		arguments = { {
			textDocument = vim.lsp.util.make_text_document_params()
		} }
	}, function(err, result)
		if err then
			logger.error('Failed to list annotations: ' .. vim.inspect(err))
		else
			if result and result.note_files then
				logger.info(('Found %d annotations'):format(#result.note_files))
			else
				logger.warn('Server returned unexpected payload for listAnnotations: '
					.. vim.inspect(result))
			end
			-- 输出调试信息
			logger.debug_obj('Result', result)
		end
	end)
end

---删除当前或指定位置的标注，并支持自定义删除行为与回调。
---@param opts? table 可选参数表。支持以下字段：
---  - buffer: 指定操作的缓冲区编号，默认为当前缓冲区。
---  - position: 指定标注位置，若未提供则使用当前光标位置。
---  - rev: 若为 true，则执行反向删除（deleteAnnotationR）。
---  - on_success: 删除成功后的回调函数，参数为 LSP 返回结果。
---  - on_cancel: 用户取消删除时的回调函数。
---
---弹出确认对话框，用户确认后向 LSP 发送删除标注请求。删除成功后会同步移除相关节点，并调用成功回调；取消则调用取消回调。
function M.delete_annotation(opts)
	local client = M.get_client()
	if not client then
		return
	end

	opts = opts or {}
	local buffer = opts.buffer or 0
	local position = opts.position

	local command = "deleteAnnotation"
	local params
	if opts.rev then
		-- 如果 opts.rev 存在，使用 rev 参数
		command = command .. 'R'
		params = {
			textDocument = vim.lsp.util.make_text_document_params(buffer)
		}
	else
		if position then
			-- 使用提供的位置信息
			params = {
				textDocument = vim.lsp.util.make_text_document_params(buffer),
				position = position
			}
		else
			-- 使用当前位置
			params = vim.lsp.util.make_position_params(buffer, 'utf-8')
		end
	end

	-- 直接显示确认对话框
	vim.ui.select({ "Yes", "No" }, {
		prompt = "Are you sure you want to delete this annotation?",
		kind = "confirmation"
	}, function(choice)
		if choice == "Yes" then
			-- 用户确认删除，执行删除操作
			logger.info("Command: " .. command)
			logger.info('Deleting annotation at position: ' .. vim.inspect(params))
			client.request('workspace/executeCommand', {
				command = command,
				arguments = { params }
			}, function(err, result)
				if err then
					logger.error('Failed to delete annotation: ' .. vim.inspect(err))
				else
					local node_id = pvw_manager.find_node(result.note_file)
					if node_id then
						logger.info('Removing node ' .. node_id)
						pvw_manager.remove_node(node_id)
					end
					logger.info('Annotation deleted successfully')

					-- 如果提供了回调函数，调用它
					if opts.on_success then
						opts.on_success(result)
					end
				end
			end)
		else
			-- 用户取消删除
			logger.info('Annotation deletion cancelled by user')
			if opts.on_cancel then
				opts.on_cancel()
			end
		end
	end
	)
end

---请求并打开与当前光标位置对应的注释笔记文件。
---@details 如果当前位置存在注释，自动创建源节点并在注释管理器中打开相关笔记文件。若未找到注释或LSP客户端不可用，将记录相应日志。
function M.goto_current_annotation_note()
	local client = M.get_client()
	if not client then
		logger.error("LSP client not available")
		return
	end

	logger.info("Getting annotation note...")
	local params = vim.lsp.util.make_position_params(0, 'utf-8')
	client.request('workspace/executeCommand', {
		command = "getAnnotationNote",
		arguments = { params }
	}, function(err, result)
		if err then
			logger.error("Error getting annotation note: " .. err.message)
			return
		end
		if not result then
			logger.warn("No annotation note found")
			return
		end

		local buf_id = vim.api.nvim_get_current_buf()
		local win_id = vim.api.nvim_get_current_win()
		local source_id = pvw_manager.create_source(buf_id, win_id, {
			workspace_path = result.workspace_path
		})
		pvw_manager.open_note_file(result.note_file, source_id, {
			workspace_path = result.workspace_path
		})
	end)
end

-- 创建标注
function M.create_annotation()
	local client = M.get_client()
	if not client then
		return
	end

	local params = core.make_selection_params()
	client.request('workspace/executeCommand', {
		command = "createAnnotation",
		arguments = { params }
	}, function(err, result)
		if err then
			logger.error("Failed to create annotation: " .. vim.inspect(err))
			return
		end
		if result and result.success then
			logger.info("Annotation created successfully")
		end

		local buf_id = vim.api.nvim_get_current_buf()
		local win_id = vim.api.nvim_get_current_win()
		local source_id = pvw_manager.create_source(buf_id, win_id, {
			workspace_path = result.workspace_path
		})
		pvw_manager.open_note_file(result.note_file, source_id, {
			workspace_path = result.workspace_path
		})
	end)
end

function M.goto_annotation_source()
	-- 获取当前窗口和buffer
	local current_win = vim.api.nvim_get_current_win()
	local current_buf = vim.api.nvim_win_get_buf(current_win)

	-- 检查当前buffer是否是批注文件
	local buf_name = vim.api.nvim_buf_get_name(current_buf)
	if not buf_name:match("/.annotation/notes/") then
		logger.warn("Current buffer is not an annotation file")
		return
	end

	local client = M.get_client()
	if not client then
		logger.error("LSP client not available")
		return
	end

	client.request('workspace/executeCommand', {
		command = "getAnnotationSource",
		arguments = { {
			textDocument = {
				uri = vim.uri_from_bufnr(current_buf)
			},
			offset = 0
		} }
	}, function(err, result)
		if err then
			logger.error("Error getting annotation source: " .. err.message)
			return
		end
		if not result then
			logger.warn("No annotation source found")
			return
		end

		-- 获取当前批注文件的节点ID
		local note_node_id = nil
		for node_id, node in pairs(pvw_manager.nodes) do
			if node.window == current_win and node.buffer == current_buf then
				note_node_id = node_id
				break
			end
		end

		-- 从注释跳转到源文件
		-- 在当前窗口打开源文件
		local source_buf = vim.fn.bufadd(result.source_path)
		vim.api.nvim_set_option_value('buflisted', true, { buf = source_buf })
		vim.api.nvim_win_set_buf(current_win, source_buf)

		-- 跳转到批注位置
		local cursor_pos = core.convert_utf8_to_bytes(0, result.position)
		vim.api.nvim_win_set_cursor(current_win, cursor_pos)

		-- 如果找到了批注文件的节点ID，更新节点关系
		if note_node_id then
			-- 获取当前源文件的window
			local source_win = vim.api.nvim_get_current_win()

			-- 创建源文件节点并与批注文件节点建立关系
			local source_node_id = pvw_manager.create_node(source_buf, source_win, nil, {
				type = "source",
				note_file = result.note_file,
				workspace_path = result.workspace_path
			})

			-- 将批注文件节点设为源文件节点的子节点
			if pvw_manager.nodes[note_node_id] then
				pvw_manager.nodes[note_node_id].parent = source_node_id
				if not pvw_manager.edges[source_node_id] then
					pvw_manager.edges[source_node_id] = {}
				end
				table.insert(pvw_manager.edges[source_node_id], note_node_id)
			end
		end
	end)
end

function M.switch_annotation(offset)
	-- 获取当前窗口和buffer
	local current_win = vim.api.nvim_get_current_win()
	local current_buf = vim.api.nvim_win_get_buf(current_win)

	-- 检查当前buffer是否是批注文件
	local buf_name = vim.api.nvim_buf_get_name(current_buf)
	if not buf_name:match("/.annotation/notes/") then
		logger.warn("Current buffer is not an annotation file")
		return
	end

	local client = M.get_client()
	if not client then
		logger.error("LSP client not available")
		return
	end

	client.request('workspace/executeCommand', {
		command = "getAnnotationSource",
		arguments = { {
			textDocument = {
				uri = vim.uri_from_bufnr(current_buf)
			},
			offset = offset
		} }
	}, function(err, result)
		if err then
			logger.error("Error getting annotation source: " .. err.message)
			return
		end
		if not result then
			logger.warn("No annotation source found")
			return
		end

		-- 获取当前批注文件的节点ID
		local note_node_id = nil
		for node_id, node in pairs(pvw_manager.nodes) do
			if node.window == current_win and node.buffer == current_buf then
				note_node_id = node_id
				break
			end
		end

		-- 切换到上一个或下一个批注
		-- 复用当前窗口打开新的批注文件
		if result.note_file then
			-- 保存当前窗口和buffer，以便复用
			local note_win = current_win
			local annotation_buf = vim.api.nvim_get_current_buf()
			local annotation_win = vim.api.nvim_get_current_win()

			logger.debug("Switching to annotation " .. result.note_file)

			-- 使用 vim.api.nvim_win_set_buf 替代 vim.cmd('edit ...')
			local new_buf = vim.fn.bufadd(result.workspace_path .. '/.annotation/notes/' .. result.note_file)
			logger.debug("New buffer ID: " .. new_buf)
			vim.api.nvim_set_option_value('buflisted', true, { buf = new_buf })
			logger.debug("Set buflisted")
			vim.api.nvim_win_set_buf(annotation_win, new_buf)
			logger.debug("Set buffer")

			-- 跳转到笔记部分
			vim.cmd([[
				normal! G
				?^## Notes
				normal! 2j
			]])

			-- 更新节点关系
			if note_node_id then
				logger.debug("Switching to annotation " .. result.note_file)
				-- 获取新的批注文件buffer
				local new_note_buf = vim.api.nvim_get_current_buf()

				-- 创建新的批注文件节点
				local new_note_node_id = pvw_manager.create_node(new_note_buf, note_win, nil, {
					type = "annotation",
					workspace_path = result.workspace_path
				})
				logger.debug("New note node ID: " .. new_note_node_id)

				-- 如果原批注文件有父节点，将新节点也设为其子节点
				local parent_node_id = pvw_manager.get_parent(note_node_id)
				if parent_node_id then
					pvw_manager.nodes[new_note_node_id].parent = parent_node_id
					if not pvw_manager.edges[parent_node_id] then
						pvw_manager.edges[parent_node_id] = {}
					end
					table.insert(pvw_manager.edges[parent_node_id], new_note_node_id)
				end
			end

			logger.debug("Switched to annotation " .. result.note_file)
			pvw_manager.remove_node(annotation_buf .. '_' .. annotation_win, false)
			logger.debug("Removed node " .. annotation_buf .. '_' .. annotation_win)

			-- 如果有源文件信息，也更新源文件中的光标位置
			if result.source_path and result.position then
				-- 查找是否有源文件窗口
				local source_win = nil
				local source_buf = nil
				for _, win in ipairs(vim.api.nvim_list_wins()) do
					local buf = vim.api.nvim_win_get_buf(win)
					local buf_name = vim.api.nvim_buf_get_name(buf)
					if buf_name == result.source_path then
						source_win = win
						source_buf = buf
						break
					end
				end

				-- 如果找到源文件窗口，更新光标位置
				if source_win then
					-- 保存当前窗口
					local current_win = vim.api.nvim_get_current_win()

					-- 切换到源文件窗口
					vim.api.nvim_set_current_win(source_win)

					-- 设置光标位置
					local cursor_pos = core.convert_utf8_to_bytes(source_buf, result.position)
					vim.api.nvim_win_set_cursor(source_win, cursor_pos)

					-- 更新高亮
					M.highlight()

					-- 切回原窗口
					vim.api.nvim_set_current_win(current_win)
				end
			end
		end
	end)
end

-- 查找最顶层的项目根目录
local function find_root_project(start_path)
	local current = start_path or vim.fn.expand('%:p:h')
	local root = nil

	-- 向上查找包含 .annotation 的目录，找到最后一个
	while current do
		if vim.fn.isdirectory(current .. '/.annotation') == 1 then
			root = current
		end
		local parent = vim.fn.fnamemodify(current, ':h')
		if parent == current then
			break
		end
		current = parent
	end

	return root
end

function M.attach()
	local client_id = M.get_client();
	if not client_id then
		logger.error("LSP has not set up")
		return
	end
	logger.info("Attaching")
	local bufnr = vim.api.nvim_get_current_buf()
	vim.lsp.buf_attach_client(bufnr, client_id)
end

-- 初始化 LSP 配置
function M.setup()

<<<<<<< HEAD
	-- 从配置系统获取 LSP 配置，opts 中的值会覆盖配置系统的默认值
	local config = require('annotation-tool.config')
	local lsp_config = config.get_lsp_opts()

	-- 合并 opts 到 lsp_config（opts 优先级更高）
	for key, value in pairs(opts) do
		lsp_config[key] = value
	end

=======
	-- 从配置系统获取 LSP 配置
	local config = require('annotation-tool.config')
	local lsp_config = config.get_lsp_opts()

>>>>>>> e406b4e8
	local lspconfig = require('lspconfig')
	local configs = require('lspconfig.configs')
	local version = lsp_config.version or 'python'
	local connection = lsp_config.connection or 'stdio'
	local host = lsp_config.host or '127.0.0.1'
	local port = lsp_config.port or 2087

	-- 获取命令路径
	local cmd_path, plugin_root = ensure_deps(version)
	if not cmd_path then
		logger.error(string.format("Failed to setup LSP client for version %s", version))
		return
	end

	-- 构建命令
	local cmd
	if version == 'python' then
		cmd = {
			cmd_path,
			"-m",
			"annotation_ls_py.cli",
			"--connection",
			connection
		}
	else
		cmd = {
			cmd_path,
			plugin_root .. "/out/cli.js",
			"--transport",
			connection
		}
	end

	-- 如果是 TCP 连接，添加 host 和 port 参数
	if connection == 'tcp' then
		table.insert(cmd, "--host")
		table.insert(cmd, host)
		table.insert(cmd, "--port")
		table.insert(cmd, tostring(port))
	end

	-- 不再需要添加 --stdio 参数，因为 cli.js 不接受这个参数
	-- 在 cli.js 中已经默认使用 stdio 作为传输方式

	-- 设置 capabilities
	local capabilities = vim.lsp.protocol.make_client_capabilities()

	-- 如果有 cmp_nvim_lsp，使用它来增强 capabilities
	local has_cmp, cmp_nvim_lsp = pcall(require, 'cmp_nvim_lsp')
	if has_cmp then
		capabilities = cmp_nvim_lsp.default_capabilities(capabilities)
	end

	-- 增强文档高亮功能
	capabilities.textDocument.documentHighlight = {
		dynamicRegistration = false
	}

	-- 确保有完整的悬停功能支持
	capabilities.textDocument.hover = {
		dynamicRegistration = true,
		contentFormat = { 'markdown', 'plaintext' }
	}

	-- 注册自定义 LSP
	if not configs.annotation_ls then
		configs.annotation_ls = {
			default_config = {
				capabilities = capabilities,
				cmd = cmd,
				filetypes = { 'markdown', 'text', 'annot' },
				on_attach = on_attach,
				root_dir = function(fname)
					-- 使用最顶层的项目目录作为 root_dir
					return find_root_project(vim.fn.fnamemodify(fname, ':p:h'))
				end,
				single_file_support = false,
				settings = {}
			},
		}
	end

	-- setup LSP
	logger.info("Setting up annotation_ls")
	lspconfig.annotation_ls.setup({
		handlers = {
			['textDocument/documentHighlight'] = function(err, result, ctx, config)
				if err or not result then
					return
				end

				-- 获取目标缓冲区，默认为请求的缓冲区
				local target_bufnr = ctx.bufnr

				-- 检查是否有自定义的目标缓冲区
				if ctx.params and ctx.params._target_bufnr then
					target_bufnr = ctx.params._target_bufnr
				end

				-- 检查目标缓冲区是否有效
				if not vim.api.nvim_buf_is_valid(target_bufnr) then
					logger.warn("Invalid target buffer for highlight: " .. tostring(target_bufnr))
					return
				end

				local converted_result = {}
				for _, highlight in ipairs(result) do
					local byte_range = core.convert_utf8_to_bytes(target_bufnr, highlight.range)
					table.insert(converted_result, { range = byte_range })
				end

				vim.lsp.util.buf_highlight_references(
					target_bufnr,
					converted_result,
					'utf-8'
				)
			end
		}
	})
end

return M<|MERGE_RESOLUTION|>--- conflicted
+++ resolved
@@ -582,22 +582,10 @@
 -- 初始化 LSP 配置
 function M.setup()
 
-<<<<<<< HEAD
-	-- 从配置系统获取 LSP 配置，opts 中的值会覆盖配置系统的默认值
-	local config = require('annotation-tool.config')
-	local lsp_config = config.get_lsp_opts()
-
-	-- 合并 opts 到 lsp_config（opts 优先级更高）
-	for key, value in pairs(opts) do
-		lsp_config[key] = value
-	end
-
-=======
 	-- 从配置系统获取 LSP 配置
 	local config = require('annotation-tool.config')
 	local lsp_config = config.get_lsp_opts()
 
->>>>>>> e406b4e8
 	local lspconfig = require('lspconfig')
 	local configs = require('lspconfig.configs')
 	local version = lsp_config.version or 'python'
