local M = {}
local core = require('annotation-tool.core')
local pvw_manager = require('annotation-tool.preview.manager')
local logger = require('annotation-tool.logger')
local search = require('annotation-tool.search')

-- 确保虚拟环境存在并安装依赖
local function ensure_deps(version)
	-- 获取插件根目录
	local current_file = debug.getinfo(1, "S").source:sub(2)
	local plugin_root = vim.fn.fnamemodify(current_file, ":h:h:h")

	if version == 'python' then
		-- 获取 Python 实现目录
		local python_root = plugin_root .. "/annotation_ls_py"
		local venv_path = python_root .. "/.venv"
		local venv_python = venv_path .. "/bin/python"
		local venv_pip = venv_path .. "/bin/pip"

		-- 检查虚拟环境是否存在
		if vim.fn.isdirectory(venv_path) == 0 then
			-- 创建虚拟环境
			local python = vim.fn.exepath('python3') or vim.fn.exepath('python')
			if not python then
				logger.error("Python not found")
				return nil
			end
			logger.info("Creating virtual environment...")
			local venv_cmd = string.format("%s -m venv %s", python, venv_path)
			local venv_result = vim.fn.system(venv_cmd)
			if vim.v.shell_error ~= 0 then
				logger.error("Failed to create virtual environment: " .. venv_result)
				return nil
			end
		end

		-- 检查是否已安装依赖
		if vim.fn.executable(venv_pip) == 1 then
			-- 检查 annotation-tool 是否已安装
			local check_cmd = string.format("%s -c 'import annotation_ls_py.cli' 2>/dev/null", venv_python)
			local check_result = vim.fn.system(check_cmd)
			if vim.v.shell_error ~= 0 then
				-- 依赖未安装，进行安装
				logger.info("Installing dependencies...")
				local install_cmd = string.format("%s install -e %s", venv_pip, python_root)
				local install_result = vim.fn.system(install_cmd)
				if vim.v.shell_error ~= 0 then
					logger.error("Failed to install dependencies: " .. install_result)
					return nil
				end

				logger.info("Dependencies installed successfully")
			end
		else
			logger.error("Virtual environment is corrupted")
			return nil
		end

		return venv_python, plugin_root
	else
		-- 获取 Node.js 实现目录
		local node_root = plugin_root .. "/annotation_ls_js"
		local server_path = node_root .. "/out/cli.js"

		-- 检查编译后的文件是否存在
		if vim.fn.filereadable(server_path) == 0 then
			-- 编译 TypeScript
			local compile_cmd = string.format("cd %s && npm install && npm run compile", node_root)
			local compile_result = vim.fn.system(compile_cmd)

			if vim.v.shell_error ~= 0 then
				logger.error("Failed to compile TypeScript: " .. compile_result)
				return nil
			end
		end

		return vim.fn.exepath('node'), node_root
	end
end

-- 获取 LSP 客户端
function M.get_client()
	local clients = vim.lsp.get_clients({
		name = "annotation_ls"
	})

	if #clients == 0 then
		logger.error("LSP not attached")
		return nil
	end

	return clients[1]
end

function M.highlight()
	local mode = vim.api.nvim_get_mode().mode
	if mode ~= 'n' then
		return
	end
	vim.lsp.buf.clear_references()
	vim.lsp.buf.document_highlight()
end

<<<<<<< HEAD
M.show_annotation_tree = manager.show_annotation_tree

-- LSP 回调函数
local function on_attach(client, bufnr)
	local base_options = { buffer = bufnr, noremap = true, silent = true }
	local keybindings = {
		{ mode = 'v', lhs = '<Leader>na', rhs = M.create_annotation,                       desc = "Create annotation at selection" },
		{ mode = 'n', lhs = '<Leader>nl', rhs = M.list_annotations,                        desc = "List annotations" },
		{ mode = 'n', lhs = '<Leader>nd', rhs = M.delete_annotation,                       desc = "Delete annotation at position" },
		{ mode = 'n', lhs = '<Leader>np', rhs = M.goto_current_annotation_note,            desc = "Preview current annotation" },
		{ mode = 'n', lhs = '<A-k>',      rhs = function() M.switch_annotation(-1) end,    desc = "Go to previous annotation" },
		{ mode = 'n', lhs = '<A-j>',      rhs = function() M.switch_annotation(1) end,     desc = "Go to next annotation" },
		{ mode = 'n', lhs = '<Leader>nh', rhs = function() M.goto_annotation_source() end, desc = "Go to annotation source" },
		{ mode = 'n', lhs = '<Leader>nt', rhs = M.show_annotation_tree,                  desc = "Show annotation tree" },
	}
=======
M.show_annotation_tree = pvw_manager.show_annotation_tree
>>>>>>> 25c810c0

---LSP 客户端附加时的回调函数，设置标注相关的快捷键、高亮和自动高亮功能。
---@param client table LSP 客户端对象。
---@param bufnr integer 当前缓冲区编号。
local function on_attach(client, bufnr)
	-- 初始化快捷键冲突检测快照

	-- 获取配置系统中的快捷键
	local config = require('annotation-tool.config')
	local keymaps_config = config.get('keymaps')

	-- 设置快捷键（如果启用）
	if keymaps_config and keymaps_config.enable_default then
		local base_options = { buffer = bufnr, noremap = true, silent = true }
		local keymap_mappings = config.get_keymaps() or {}

		-- 基本快捷键映射
		local keybindings = {
			{ mode = 'v', lhs = keymap_mappings.create, rhs = M.create_annotation, desc = "📝 创建标注" },
			{ mode = 'n', lhs = keymap_mappings.list, rhs = M.list_annotations, desc = "📋 列出标注" },
			{ mode = 'n', lhs = keymap_mappings.delete, rhs = M.delete_annotation, desc = "🗑️ 删除标注" },
			{ mode = 'n', lhs = keymap_mappings.tree, rhs = M.show_annotation_tree, desc = "🌳 显示标注树" },
			-- 搜索功能快捷键
			{ mode = 'n', lhs = keymap_mappings.find, rhs = search.find_annotations, desc = "🔍 搜索标注" },
			{ mode = 'n', lhs = keymap_mappings.smart_find, rhs = search.smart_find, desc = "🧠 智能搜索标注" },
			{ mode = 'n', lhs = keymap_mappings.find_telescope, rhs = search.find_with_telescope, desc = "🔭 Telescope 搜索" },
			{ mode = 'n', lhs = keymap_mappings.find_fzf, rhs = search.find_with_fzf_lua, desc = "⚡ fzf-lua 搜索" },
			{ mode = 'n', lhs = keymap_mappings.find_current_file, rhs = search.find_current_file, desc = "📂 搜索当前文件标注" },
			{ mode = 'n', lhs = keymap_mappings.find_project, rhs = search.find_current_project, desc = "📁 搜索当前项目标注" },
			{ mode = 'n', lhs = keymap_mappings.find_all, rhs = search.find_all_projects, desc = "🌍 搜索所有项目标注" },
			-- 导航操作快捷键
			{ mode = 'n', lhs = keymap_mappings.preview, rhs = M.goto_current_annotation_note, desc = "📌 预览当前标注" },
			{ mode = 'n', lhs = keymap_mappings.goto_source, rhs = function() M.goto_annotation_source() end, desc = "📄 跳转到标注源文件" },
			{ mode = 'n', lhs = keymap_mappings.prev_annotation, rhs = function() M.switch_annotation(-1) end, desc = "上一个标注" },
			{ mode = 'n', lhs = keymap_mappings.next_annotation, rhs = function() M.switch_annotation(1) end, desc = "下一个标注" }
		}

		-- 设置所有快捷键
		for _, keymap in ipairs(keybindings) do
			if keymap.lhs then -- 只有当快捷键存在时才设置
				vim.keymap.set(keymap.mode, keymap.lhs, keymap.rhs,
					vim.tbl_extend('keep', base_options, { desc = keymap.desc }))
			end
		end
	else
		logger.info("默认快捷键已禁用")
	end

	-- 设置高亮组
	-- 可选的下划线样式：
	-- underline: 单下划线
	-- undercurl: 波浪线
	-- underdouble: 双下划线
	-- underdotted: 点状下划线
	-- underdashed: 虚线下划线
	vim.api.nvim_set_hl(0, 'LspReferenceText', { underdouble = true, sp = '#85c1dc' }) -- 使用波浪线
	vim.api.nvim_set_hl(0, 'LspReferenceRead', { underdouble = true, sp = '#85c1dc' })
	vim.api.nvim_set_hl(0, 'LspReferenceWrite', { underdouble = true, sp = '#85c1dc' })

	-- 自动高亮
	vim.api.nvim_create_autocmd('CursorMoved', {
		buffer = bufnr,
		callback = function()
			M.highlight()
		end
	})

	-- 启用标注模式
	core.enable_annotation_mode()
	logger.info("Annotation LSP attached")
end

---请求 LSP 服务器列出当前文档的所有标注。
---@return nil
function M.list_annotations()
	local client = M.get_client()
	if not client then
		return
	end

	client.request('workspace/executeCommand', {
		command = "listAnnotations",
		arguments = { {
			textDocument = vim.lsp.util.make_text_document_params()
		} }
	}, function(err, result)
		if err then
			logger.error('Failed to list annotations: ' .. vim.inspect(err))
		else
			if result and result.note_files then
				logger.info(('Found %d annotations'):format(#result.note_files))
			else
				logger.warn('Server returned unexpected payload for listAnnotations: '
					.. vim.inspect(result))
			end
			-- 输出调试信息
			logger.debug_obj('Result', result)
		end
	end)
end

---删除当前或指定位置的标注，并支持自定义删除行为与回调。
---@param opts? table 可选参数表。支持以下字段：
---  - buffer: 指定操作的缓冲区编号，默认为当前缓冲区。
---  - position: 指定标注位置，若未提供则使用当前光标位置。
---  - rev: 若为 true，则执行反向删除（deleteAnnotationR）。
---  - on_success: 删除成功后的回调函数，参数为 LSP 返回结果。
---  - on_cancel: 用户取消删除时的回调函数。
---
---弹出确认对话框，用户确认后向 LSP 发送删除标注请求。删除成功后会同步移除相关节点，并调用成功回调；取消则调用取消回调。
function M.delete_annotation(opts)
	local client = M.get_client()
	if not client then
		return
	end

	opts = opts or {}
	local buffer = opts.buffer or 0
	local position = opts.position

	local command = "deleteAnnotation"
	local params
	if opts.rev then
		-- 如果 opts.rev 存在，使用 rev 参数
		command = command .. 'R'
		params = {
			textDocument = vim.lsp.util.make_text_document_params(buffer)
		}
	else
		if position then
			-- 使用提供的位置信息
			params = {
				textDocument = vim.lsp.util.make_text_document_params(buffer),
				position = position
			}
		else
			-- 使用当前位置
			params = vim.lsp.util.make_position_params(buffer, 'utf-16')
		end
	end

	-- 直接显示确认对话框
	vim.ui.select({ "Yes", "No" }, {
		prompt = "Are you sure you want to delete this annotation?",
		kind = "confirmation"
	}, function(choice)
		if choice == "Yes" then
			-- 用户确认删除，执行删除操作
			logger.info("Command: " .. command)
			logger.info('Deleting annotation at position: ' .. vim.inspect(params))
			client.request('workspace/executeCommand', {
				command = command,
				arguments = { params }
			}, function(err, result)
				if err then
					logger.error('Failed to delete annotation: ' .. vim.inspect(err))
				else
					local node_id = pvw_manager.find_node(result.note_file)
					if node_id then
						logger.info('Removing node ' .. node_id)
						pvw_manager.remove_node(node_id)
					end
					logger.info('Annotation deleted successfully')

					-- 如果提供了回调函数，调用它
					if opts.on_success then
						opts.on_success(result)
					end
				end
			end)
		else
			-- 用户取消删除
			logger.info('Annotation deletion cancelled by user')
			if opts.on_cancel then
				opts.on_cancel()
			end
		end
	end
	)
end

---请求并打开与当前光标位置对应的注释笔记文件。
---@details 如果当前位置存在注释，自动创建源节点并在注释管理器中打开相关笔记文件。若未找到注释或LSP客户端不可用，将记录相应日志。
function M.goto_current_annotation_note()
	local client = M.get_client()
	if not client then
		logger.error("LSP client not available")
		return
	end

	logger.info("Getting annotation note...")
	local params = vim.lsp.util.make_position_params(0,'utf-16')
	client.request('workspace/executeCommand', {
		command = "getAnnotationNote",
		arguments = { params }
	}, function(err, result)
		if err then
			logger.error("Error getting annotation note: " .. err.message)
			return
		end
		if not result then
			logger.warn("No annotation note found")
			return
		end

		local buf_id = vim.api.nvim_get_current_buf()
		local win_id = vim.api.nvim_get_current_win()
		local source_id = pvw_manager.create_source(buf_id, win_id, {
			workspace_path = result.workspace_path
		})
		pvw_manager.open_note_file(result.note_file, source_id, {
			workspace_path = result.workspace_path
		})
	end)
end

-- 创建标注
function M.create_annotation()
	local client = M.get_client()
	if not client then
		return
	end

	local params = core.make_selection_params()
	client.request('workspace/executeCommand', {
		command = "createAnnotation",
		arguments = { params }
	}, function(err, result)
		if err then
			logger.error("Failed to create annotation: " .. vim.inspect(err))
			return
		end
		if result and result.success then
			logger.info("Annotation created successfully")
		end

		local buf_id = vim.api.nvim_get_current_buf()
		local win_id = vim.api.nvim_get_current_win()
		local source_id = pvw_manager.create_source(buf_id, win_id, {
			workspace_path = result.workspace_path
		})
		pvw_manager.open_note_file(result.note_file, source_id, {
			workspace_path = result.workspace_path
		})
	end)
end

function M.goto_annotation_source()
	-- 获取当前窗口和buffer
	local current_win = vim.api.nvim_get_current_win()
	local current_buf = vim.api.nvim_win_get_buf(current_win)

	-- 检查当前buffer是否是批注文件
	local buf_name = vim.api.nvim_buf_get_name(current_buf)
	if not buf_name:match("/.annotation/notes/") then
		logger.warn("Current buffer is not an annotation file")
		return
	end

	local client = M.get_client()
	if not client then
		logger.error("LSP client not available")
		return
	end

	client.request('workspace/executeCommand', {
		command = "getAnnotationSource",
		arguments = { {
			textDocument = {
				uri = vim.uri_from_bufnr(current_buf)
			},
			offset = 0
		} }
	}, function(err, result)
		if err then
			logger.error("Error getting annotation source: " .. err.message)
			return
		end
		if not result then
			logger.warn("No annotation source found")
			return
		end

		-- 获取当前批注文件的节点ID
		local note_node_id = nil
		for node_id, node in pairs(pvw_manager.nodes) do
			if node.window == current_win and node.buffer == current_buf then
				note_node_id = node_id
				break
			end
		end

		-- 从注释跳转到源文件
		-- 在当前窗口打开源文件
		local source_buf = vim.fn.bufadd(result.source_path)
		vim.api.nvim_set_option_value('buflisted', true, { buf = source_buf })
		vim.api.nvim_win_set_buf(current_win, source_buf)

		-- 跳转到批注位置
		local cursor_pos = core.convert_utf8_to_bytes(0, result.position)
		vim.api.nvim_win_set_cursor(current_win, cursor_pos)

		-- 如果找到了批注文件的节点ID，更新节点关系
		if note_node_id then
			-- 获取当前源文件的window
			local source_win = vim.api.nvim_get_current_win()

			-- 创建源文件节点并与批注文件节点建立关系
			local source_node_id = pvw_manager.create_node(source_buf, source_win, nil, {
				type = "source",
				note_file = result.note_file,
				workspace_path = result.workspace_path
			})

			-- 将批注文件节点设为源文件节点的子节点
			if pvw_manager.nodes[note_node_id] then
				pvw_manager.nodes[note_node_id].parent = source_node_id
				if not pvw_manager.edges[source_node_id] then
					pvw_manager.edges[source_node_id] = {}
				end
				table.insert(pvw_manager.edges[source_node_id], note_node_id)
			end
		end
	end)
end

function M.switch_annotation(offset)
	-- 获取当前窗口和buffer
	local current_win = vim.api.nvim_get_current_win()
	local current_buf = vim.api.nvim_win_get_buf(current_win)

	-- 检查当前buffer是否是批注文件
	local buf_name = vim.api.nvim_buf_get_name(current_buf)
	if not buf_name:match("/.annotation/notes/") then
		logger.warn("Current buffer is not an annotation file")
		return
	end

	local client = M.get_client()
	if not client then
		logger.error("LSP client not available")
		return
	end

	client.request('workspace/executeCommand', {
		command = "getAnnotationSource",
		arguments = { {
			textDocument = {
				uri = vim.uri_from_bufnr(current_buf)
			},
			offset = offset
		} }
	}, function(err, result)
		if err then
			logger.error("Error getting annotation source: " .. err.message)
			return
		end
		if not result then
			logger.warn("No annotation source found")
			return
		end

		-- 获取当前批注文件的节点ID
		local note_node_id = nil
		for node_id, node in pairs(pvw_manager.nodes) do
			if node.window == current_win and node.buffer == current_buf then
				note_node_id = node_id
				break
			end
		end

		-- 切换到上一个或下一个批注
		-- 复用当前窗口打开新的批注文件
		if result.note_file then
			-- 保存当前窗口和buffer，以便复用
			local note_win = current_win
			local annotation_buf = vim.api.nvim_get_current_buf()
			local annotation_win = vim.api.nvim_get_current_win()

			logger.debug("Switching to annotation " .. result.note_file)

			-- 使用 vim.api.nvim_win_set_buf 替代 vim.cmd('edit ...')
			local new_buf = vim.fn.bufadd(result.workspace_path .. '/.annotation/notes/' .. result.note_file)
			logger.debug("New buffer ID: " .. new_buf)
			vim.api.nvim_set_option_value('buflisted', true, { buf = new_buf })
			logger.debug("Set buflisted")
			vim.api.nvim_win_set_buf(annotation_win, new_buf)
			logger.debug("Set buffer")

			-- 跳转到笔记部分
			vim.cmd([[
				normal! G
				?^## Notes
				normal! 2j
			]])

			-- 更新节点关系
			if note_node_id then
				logger.debug("Switching to annotation " .. result.note_file)
				-- 获取新的批注文件buffer
				local new_note_buf = vim.api.nvim_get_current_buf()

				-- 创建新的批注文件节点
				local new_note_node_id = pvw_manager.create_node(new_note_buf, note_win, nil, {
					type = "annotation",
					workspace_path = result.workspace_path
				})
				logger.debug("New note node ID: " .. new_note_node_id)

				-- 如果原批注文件有父节点，将新节点也设为其子节点
				local parent_node_id = pvw_manager.get_parent(note_node_id)
				if parent_node_id then
					pvw_manager.nodes[new_note_node_id].parent = parent_node_id
					if not pvw_manager.edges[parent_node_id] then
						pvw_manager.edges[parent_node_id] = {}
					end
					table.insert(pvw_manager.edges[parent_node_id], new_note_node_id)
				end
			end

			logger.debug("Switched to annotation " .. result.note_file)
			pvw_manager.remove_node(annotation_buf .. '_' .. annotation_win, false)
			logger.debug("Removed node " .. annotation_buf .. '_' .. annotation_win)

			-- 如果有源文件信息，也更新源文件中的光标位置
			if result.source_path and result.position then
				-- 查找是否有源文件窗口
				local source_win = nil
				local source_buf = nil
				for _, win in ipairs(vim.api.nvim_list_wins()) do
					local buf = vim.api.nvim_win_get_buf(win)
					local buf_name = vim.api.nvim_buf_get_name(buf)
					if buf_name == result.source_path then
						source_win = win
						source_buf = buf
						break
					end
				end

				-- 如果找到源文件窗口，更新光标位置
				if source_win then
					-- 保存当前窗口
					local current_win = vim.api.nvim_get_current_win()

					-- 切换到源文件窗口
					vim.api.nvim_set_current_win(source_win)

					-- 设置光标位置
					local cursor_pos = core.convert_utf8_to_bytes(source_buf, result.position)
					vim.api.nvim_win_set_cursor(source_win, cursor_pos)

					-- 更新高亮
					M.highlight()

					-- 切回原窗口
					vim.api.nvim_set_current_win(current_win)
				end
			end
		end
	end)
end

-- 查找最顶层的项目根目录
local function find_root_project(start_path)
	local current = start_path or vim.fn.expand('%:p:h')
	local root = nil

	-- 向上查找包含 .annotation 的目录，找到最后一个
	while current do
		if vim.fn.isdirectory(current .. '/.annotation') == 1 then
			root = current
		end
		local parent = vim.fn.fnamemodify(current, ':h')
		if parent == current then
			break
		end
		current = parent
	end

	return root
end

function M.attach()
	local client_id = M.get_client();
	if not client_id then
		logger.error("LSP has not set up")
		return
	end
	logger.info("Attaching")
	local bufnr = vim.api.nvim_get_current_buf()
	vim.lsp.buf_attach_client(bufnr, client_id)
end

-- 初始化 LSP 配置
function M.setup()
	-- 从配置系统获取 LSP 配置
	local config = require('annotation-tool.config')
	local lsp_config = config.get_lsp_opts() or {}

	local lspconfig = require('lspconfig')
	local configs = require('lspconfig.configs')
	local version = lsp_config.version or 'python'
	local connection = lsp_config.connection or 'stdio'
	local host = lsp_config.host or '127.0.0.1'
	local port = lsp_config.port or 2087

	-- 获取命令路径
	local cmd_path, plugin_root = ensure_deps(version)
	if not cmd_path then
		logger.error(string.format("Failed to setup LSP client for version %s", version))
		return
	end

	-- 构建命令
	local cmd
	if version == 'python' then
		cmd = {
			cmd_path,
			"-m",
			"annotation_ls_py.cli",
			"--connection",
			connection
		}
	else
		cmd = {
			cmd_path,
			plugin_root .. "/out/cli.js",
			"--transport",
			connection
		}
	end

	-- 如果是 TCP 连接，添加 host 和 port 参数
	if connection == 'tcp' then
		table.insert(cmd, "--host")
		table.insert(cmd, host)
		table.insert(cmd, "--port")
		table.insert(cmd, tostring(port))
	end

	-- 不再需要添加 --stdio 参数，因为 cli.js 不接受这个参数
	-- 在 cli.js 中已经默认使用 stdio 作为传输方式

	-- 设置 capabilities
	local capabilities = vim.lsp.protocol.make_client_capabilities()

	-- 如果有 cmp_nvim_lsp，使用它来增强 capabilities
	local has_cmp, cmp_nvim_lsp = pcall(require, 'cmp_nvim_lsp')
	if has_cmp then
		capabilities = cmp_nvim_lsp.default_capabilities(capabilities)
	end

	-- 增强文档高亮功能
	capabilities.textDocument.documentHighlight = {
		dynamicRegistration = false
	}

	-- 确保有完整的悬停功能支持
	capabilities.textDocument.hover = {
		dynamicRegistration = true,
		contentFormat = { 'markdown', 'plaintext' }
	}

	-- 注册自定义 LSP
	if not configs.annotation_ls then
		configs.annotation_ls = {
			default_config = {
				capabilities = capabilities,
				cmd = cmd,
				filetypes = { 'markdown', 'text', 'annot' },
				on_attach = on_attach,
				root_dir = function(fname)
					-- 使用最顶层的项目目录作为 root_dir
					return find_root_project(vim.fn.fnamemodify(fname, ':p:h'))
				end,
				single_file_support = false,
				settings = {}
			},
		}
	end

	-- setup LSP
	logger.info("Setting up annotation_ls")
	lspconfig.annotation_ls.setup({
		handlers = {
			['textDocument/documentHighlight'] = function(err, result, ctx, config)
				if err or not result then
					return
				end

				-- 获取目标缓冲区，默认为请求的缓冲区
				local target_bufnr = ctx.bufnr

				-- 检查是否有自定义的目标缓冲区
				if ctx.params and ctx.params._target_bufnr then
					target_bufnr = ctx.params._target_bufnr
				end

				-- 检查目标缓冲区是否有效
				if not vim.api.nvim_buf_is_valid(target_bufnr) then
					logger.warn("Invalid target buffer for highlight: " .. tostring(target_bufnr))
					return
				end

				local converted_result = {}
				for _, highlight in ipairs(result) do
					local byte_range = core.convert_utf8_to_bytes(target_bufnr, highlight.range)
					table.insert(converted_result, { range = byte_range })
				end

				vim.lsp.util.buf_highlight_references(
					target_bufnr,
					converted_result,
					'utf-8'
				)
			end
		}
	})
end

return M<|MERGE_RESOLUTION|>--- conflicted
+++ resolved
@@ -101,25 +101,7 @@
 	vim.lsp.buf.document_highlight()
 end
 
-<<<<<<< HEAD
-M.show_annotation_tree = manager.show_annotation_tree
-
--- LSP 回调函数
-local function on_attach(client, bufnr)
-	local base_options = { buffer = bufnr, noremap = true, silent = true }
-	local keybindings = {
-		{ mode = 'v', lhs = '<Leader>na', rhs = M.create_annotation,                       desc = "Create annotation at selection" },
-		{ mode = 'n', lhs = '<Leader>nl', rhs = M.list_annotations,                        desc = "List annotations" },
-		{ mode = 'n', lhs = '<Leader>nd', rhs = M.delete_annotation,                       desc = "Delete annotation at position" },
-		{ mode = 'n', lhs = '<Leader>np', rhs = M.goto_current_annotation_note,            desc = "Preview current annotation" },
-		{ mode = 'n', lhs = '<A-k>',      rhs = function() M.switch_annotation(-1) end,    desc = "Go to previous annotation" },
-		{ mode = 'n', lhs = '<A-j>',      rhs = function() M.switch_annotation(1) end,     desc = "Go to next annotation" },
-		{ mode = 'n', lhs = '<Leader>nh', rhs = function() M.goto_annotation_source() end, desc = "Go to annotation source" },
-		{ mode = 'n', lhs = '<Leader>nt', rhs = M.show_annotation_tree,                  desc = "Show annotation tree" },
-	}
-=======
 M.show_annotation_tree = pvw_manager.show_annotation_tree
->>>>>>> 25c810c0
 
 ---LSP 客户端附加时的回调函数，设置标注相关的快捷键、高亮和自动高亮功能。
 ---@param client table LSP 客户端对象。
